// Copyright 2016 Google Inc. All Rights Reserved.
//
// Licensed under the Apache License, Version 2.0 (the "License");
// you may not use this file except in compliance with the License.
// You may obtain a copy of the License at
//
// http://www.apache.org/licenses/LICENSE-2.0
//
// Unless required by applicable law or agreed to in writing, software
// distributed under the License is distributed on an "AS IS" BASIS,
// WITHOUT WARRANTIES OR CONDITIONS OF ANY KIND, either express or implied.
// See the License for the specific language governing permissions and
// limitations under the License.

package com.google.api.ads.adwords.keywordoptimizer;

<<<<<<< HEAD
import com.google.api.ads.adwords.axis.v201603.cm.ApiException;
import com.google.api.ads.adwords.axis.v201603.cm.KeywordMatchType;
import com.google.api.ads.adwords.axis.v201603.cm.Paging;
import com.google.api.ads.adwords.axis.v201603.o.Attribute;
import com.google.api.ads.adwords.axis.v201603.o.AttributeType;
import com.google.api.ads.adwords.axis.v201603.o.StringAttribute;
import com.google.api.ads.adwords.axis.v201603.o.TargetingIdea;
import com.google.api.ads.adwords.axis.v201603.o.TargetingIdeaPage;
import com.google.api.ads.adwords.axis.v201603.o.TargetingIdeaSelector;
import com.google.api.ads.adwords.axis.v201603.o.TargetingIdeaService;
import com.google.api.ads.adwords.axis.v201603.o.TargetingIdeaServiceInterface;
=======
import com.google.api.ads.adwords.axis.v201607.cm.ApiException;
import com.google.api.ads.adwords.axis.v201607.cm.KeywordMatchType;
import com.google.api.ads.adwords.axis.v201607.cm.Paging;
import com.google.api.ads.adwords.axis.v201607.o.Attribute;
import com.google.api.ads.adwords.axis.v201607.o.AttributeType;
import com.google.api.ads.adwords.axis.v201607.o.StringAttribute;
import com.google.api.ads.adwords.axis.v201607.o.TargetingIdea;
import com.google.api.ads.adwords.axis.v201607.o.TargetingIdeaPage;
import com.google.api.ads.adwords.axis.v201607.o.TargetingIdeaSelector;
import com.google.api.ads.adwords.axis.v201607.o.TargetingIdeaService;
import com.google.api.ads.adwords.axis.v201607.o.TargetingIdeaServiceInterface;
>>>>>>> 80f5bc01
import com.google.api.ads.common.lib.utils.Maps;
import com.google.common.collect.ImmutableMap;
import com.google.common.collect.ImmutableMap.Builder;
import java.rmi.RemoteException;
import java.util.Map;
import java.util.Set;

/**
 * Base class for {@link SeedGenerator}s using the {@link TargetingIdeaService} for creating seed
 * keywords. Delegates the creation of the {@link TargetingIdeaSelector} to derived classes and
 * implements the extraction of plain text keywords from the results of the
 * {@link TargetingIdeaService}.
 */
public abstract class TisBasedSeedGenerator extends AbstractSeedGenerator {
  // Page size for retrieving results. All pages are used anyways (not just the first one), so
  // using a reasonable value here.
  public static final int PAGE_SIZE = 100;
  
  protected TargetingIdeaServiceInterface tis;
  private final Long clientCustomerId;

  /**
   * Creates a new {@link TisBasedSeedGenerator} based on the given service and customer id.
   *
   * @param tis the API interface to the TargetingIdeaService
   * @param clientCustomerId the AdWords customer ID
   * @param matchTypes match types to be used for seed keyword creation
   * @param campaignConfiguration additional campaign-level settings for keyword evaluation
   */
  public TisBasedSeedGenerator(
      TargetingIdeaServiceInterface tis,
      Long clientCustomerId,
      Set<KeywordMatchType> matchTypes,
      CampaignConfiguration campaignConfiguration) {
    super(matchTypes, campaignConfiguration);
    this.tis = tis;
    this.clientCustomerId = clientCustomerId;
  }

  /**
   * @return returns a selector for the {@link TargetingIdeaService}
   */
  protected abstract TargetingIdeaSelector getSelector();
  
  @Override
<<<<<<< HEAD
  protected Collection<String> getKeywords() throws KeywordOptimizerException {
    final TargetingIdeaSelector selector = getSelector();
    Collection<String> keywords = new ArrayList<String>();

=======
  protected ImmutableMap<String, IdeaEstimate> getKeywordsAndEstimates()
      throws KeywordOptimizerException {
    final TargetingIdeaSelector selector = getSelector();
    Builder<String, IdeaEstimate> keywordsAndEstimatesBuilder = ImmutableMap.builder();
    
>>>>>>> 80f5bc01
    try {
      int offset = 0;

      TargetingIdeaPage page = null;
      final AwapiRateLimiter rateLimiter =
          AwapiRateLimiter.getInstance(AwapiRateLimiter.RateLimitBucket.OTHERS);

      do {
        selector.setPaging(new Paging(offset, PAGE_SIZE));
        page = rateLimiter.run(new AwapiCall<TargetingIdeaPage>() {
          @Override
          public TargetingIdeaPage invoke() throws ApiException, RemoteException {
            return tis.get(selector);
          }
        }, clientCustomerId);

<<<<<<< HEAD
        page = AwapiRateLimiter.getInstance().run(new AwapiCall<TargetingIdeaPage>() {
          @Override
          public TargetingIdeaPage invoke() throws ApiException, RemoteException {
            return tis.get(selector);
          }
        }, clientCustomerId);

=======
>>>>>>> 80f5bc01
        if (page.getEntries() != null) {
          for (TargetingIdea targetingIdea : page.getEntries()) {
            Map<AttributeType, Attribute> attributeData = Maps.toMap(targetingIdea.getData());
            
            StringAttribute keywordAttribute =
                (StringAttribute) attributeData.get(AttributeType.KEYWORD_TEXT);
            IdeaEstimate estimate = KeywordOptimizerUtil.toSearchEstimate(attributeData);
            
            keywordsAndEstimatesBuilder.put(keywordAttribute.getValue(), estimate);
          }
        }
        offset += PAGE_SIZE;
      } while (offset < page.getTotalNumEntries());

    } catch (ApiException e) {
      throw new KeywordOptimizerException("Problem while querying the targeting idea service", e);
    } catch (RemoteException e) {
      throw new KeywordOptimizerException("Problem while connecting to the AdWords API", e);
    }

    return keywordsAndEstimatesBuilder.build();
  }
  
}<|MERGE_RESOLUTION|>--- conflicted
+++ resolved
@@ -14,19 +14,6 @@
 
 package com.google.api.ads.adwords.keywordoptimizer;
 
-<<<<<<< HEAD
-import com.google.api.ads.adwords.axis.v201603.cm.ApiException;
-import com.google.api.ads.adwords.axis.v201603.cm.KeywordMatchType;
-import com.google.api.ads.adwords.axis.v201603.cm.Paging;
-import com.google.api.ads.adwords.axis.v201603.o.Attribute;
-import com.google.api.ads.adwords.axis.v201603.o.AttributeType;
-import com.google.api.ads.adwords.axis.v201603.o.StringAttribute;
-import com.google.api.ads.adwords.axis.v201603.o.TargetingIdea;
-import com.google.api.ads.adwords.axis.v201603.o.TargetingIdeaPage;
-import com.google.api.ads.adwords.axis.v201603.o.TargetingIdeaSelector;
-import com.google.api.ads.adwords.axis.v201603.o.TargetingIdeaService;
-import com.google.api.ads.adwords.axis.v201603.o.TargetingIdeaServiceInterface;
-=======
 import com.google.api.ads.adwords.axis.v201607.cm.ApiException;
 import com.google.api.ads.adwords.axis.v201607.cm.KeywordMatchType;
 import com.google.api.ads.adwords.axis.v201607.cm.Paging;
@@ -38,7 +25,6 @@
 import com.google.api.ads.adwords.axis.v201607.o.TargetingIdeaSelector;
 import com.google.api.ads.adwords.axis.v201607.o.TargetingIdeaService;
 import com.google.api.ads.adwords.axis.v201607.o.TargetingIdeaServiceInterface;
->>>>>>> 80f5bc01
 import com.google.api.ads.common.lib.utils.Maps;
 import com.google.common.collect.ImmutableMap;
 import com.google.common.collect.ImmutableMap.Builder;
@@ -84,18 +70,11 @@
   protected abstract TargetingIdeaSelector getSelector();
   
   @Override
-<<<<<<< HEAD
-  protected Collection<String> getKeywords() throws KeywordOptimizerException {
-    final TargetingIdeaSelector selector = getSelector();
-    Collection<String> keywords = new ArrayList<String>();
-
-=======
   protected ImmutableMap<String, IdeaEstimate> getKeywordsAndEstimates()
       throws KeywordOptimizerException {
     final TargetingIdeaSelector selector = getSelector();
     Builder<String, IdeaEstimate> keywordsAndEstimatesBuilder = ImmutableMap.builder();
     
->>>>>>> 80f5bc01
     try {
       int offset = 0;
 
@@ -112,16 +91,6 @@
           }
         }, clientCustomerId);
 
-<<<<<<< HEAD
-        page = AwapiRateLimiter.getInstance().run(new AwapiCall<TargetingIdeaPage>() {
-          @Override
-          public TargetingIdeaPage invoke() throws ApiException, RemoteException {
-            return tis.get(selector);
-          }
-        }, clientCustomerId);
-
-=======
->>>>>>> 80f5bc01
         if (page.getEntries() != null) {
           for (TargetingIdea targetingIdea : page.getEntries()) {
             Map<AttributeType, Attribute> attributeData = Maps.toMap(targetingIdea.getData());
